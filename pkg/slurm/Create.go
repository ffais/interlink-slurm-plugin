package slurm

import (
	"encoding/json"
	"errors"
	"io"
	"net/http"
	"os"

	"github.com/containerd/containerd/log"

	commonIL "github.com/intertwin-eu/interlink/pkg/interlink"
)

// SubmitHandler generates and submits a SLURM batch script according to provided data.
// 1 Pod = 1 Job. If a Pod has multiple containers, every container is a line with it's parameters in the SLURM script.
func (h *SidecarHandler) SubmitHandler(w http.ResponseWriter, r *http.Request) {
	log.G(h.Ctx).Info("Slurm Sidecar: received Submit call")
	statusCode := http.StatusOK
	bodyBytes, err := io.ReadAll(r.Body)
	if err != nil {
		statusCode = http.StatusInternalServerError
		h.handleError(w, statusCode, err)
		return
	}

	var data commonIL.RetrievedPodData

	//to be changed to commonIL.CreateStruct
	var returnedJID CreateStruct //returnValue
	var returnedJIDBytes []byte
	err = json.Unmarshal(bodyBytes, &data)
	if err != nil {
		statusCode = http.StatusInternalServerError
		h.handleError(w, statusCode, err)
		return
	}

<<<<<<< HEAD
	containers := data.Pod.Spec.Containers
	metadata := data.Pod.ObjectMeta
	filesPath := h.Config.DataRootFolder + data.Pod.Namespace + "-" + string(data.Pod.UID)

	var singularity_command_pod []SingularityCommand

	for _, container := range containers {
		log.G(h.Ctx).Info("- Beginning script generation for container " + container.Name)
		singularityPrefix := SlurmConfigInst.SingularityPrefix
		if singularityAnnotation, ok := metadata.Annotations["slurm-job.vk.io/singularity-commands"]; ok {
			singularityPrefix += " " + singularityAnnotation
		}

		singularityMounts := ""
		if singMounts, ok := metadata.Annotations["slurm-job.vk.io/singularity-mounts"]; ok {
			singularityMounts = singMounts
		}

		singularityOptions := ""
		if singOpts, ok := metadata.Annotations["slurm-job.vk.io/singularity-options"]; ok {
			singularityOptions = singOpts
		}

		commstr1 := []string{"singularity", "exec", "--containall", "--nv", singularityMounts, singularityOptions}

		envs := prepareEnvs(h.Ctx, container)
		image := ""
		mounts, err := prepareMounts(h.Ctx, h.Config, data, container, filesPath)
		log.G(h.Ctx).Debug(mounts)
=======
	for _, data := range req {
		containers := data.Pod.Spec.InitContainers
		containers = append(containers, data.Pod.Spec.Containers...)
		metadata := data.Pod.ObjectMeta
		filesPath := h.Config.DataRootFolder + data.Pod.Namespace + "-" + string(data.Pod.UID)

		var singularity_command_pod []SingularityCommand
		var resourceLimits ResourceLimits

		for i, container := range containers {
			log.G(h.Ctx).Info("- Beginning script generation for container " + container.Name)
			singularityPrefix := commonIL.InterLinkConfigInst.SingularityPrefix
			if singularityAnnotation, ok := metadata.Annotations["slurm-job.vk.io/singularity-commands"]; ok {
				singularityPrefix += " " + singularityAnnotation
			}

			singularityMounts := ""
			if singMounts, ok := metadata.Annotations["slurm-job.vk.io/singularity-mounts"]; ok {
				singularityMounts = singMounts
			}

			singularityOptions := ""
			if singOpts, ok := metadata.Annotations["slurm-job.vk.io/singularity-options"]; ok {
				singularityOptions = singOpts
			}

			commstr1 := []string{"singularity", "exec", "--containall", "--nv", singularityMounts, singularityOptions}

			envs := prepareEnvs(h.Ctx, container)
			image := ""

			CPULimit, _ := container.Resources.Limits.Cpu().AsInt64()
			MemoryLimit, _ := container.Resources.Limits.Memory().AsInt64()
			if CPULimit == 0 {
				log.G(h.Ctx).Warning(errors.New("Max CPU resource not set for " + container.Name + ". Only 1 CPU will be used"))
				resourceLimits.CPU += 1
			} else {
				resourceLimits.CPU += CPULimit
			}
			if MemoryLimit == 0 {
				log.G(h.Ctx).Warning(errors.New("Max Memory resource not set for " + container.Name + ". Only 1MB will be used"))
				resourceLimits.Memory += 1024 * 1024
			} else {
				resourceLimits.Memory += MemoryLimit
			}

			mounts, err := prepareMounts(h.Ctx, h.Config, req, container, filesPath)
			log.G(h.Ctx).Debug(mounts)
			if err != nil {
				statusCode = http.StatusInternalServerError
				w.WriteHeader(statusCode)
				w.Write([]byte("Error prepairing mounts. Check Slurm Sidecar's logs"))
				log.G(h.Ctx).Error(err)
				os.RemoveAll(filesPath)
				return
			}

			image = container.Image
			if image_uri, ok := metadata.Annotations["slurm-job.vk.io/image-root"]; ok {
				image = image_uri + container.Image
			} else {
				log.G(h.Ctx).Info("- image-uri annotation not specified for path in remote filesystem")
			}

			log.G(h.Ctx).Debug("-- Appending all commands together...")
			singularity_command := append(commstr1, envs...)
			singularity_command = append(singularity_command, mounts)
			singularity_command = append(singularity_command, image)

			isInit := false

			if i < len(data.Pod.Spec.InitContainers) {
				isInit = true
			}

			singularity_command_pod = append(singularity_command_pod, SingularityCommand{singularityCommand: singularity_command, containerName: container.Name, containerArgs: container.Args, containerCommand: container.Command, isInitContainer: isInit})
		}

		path, err := produceSLURMScript(h.Ctx, h.Config, string(data.Pod.UID), filesPath, metadata, singularity_command_pod, resourceLimits)
>>>>>>> 6acde8df
		if err != nil {
			statusCode = http.StatusInternalServerError
			h.handleError(w, statusCode, err)
			os.RemoveAll(filesPath)
			return
		}

		image = container.Image
		if strings.HasPrefix(container.Image, "/") {
			if image_uri, ok := metadata.Annotations["slurm-job.vk.io/image-root"]; ok {
				image = image_uri + container.Image
			} else {
				log.G(h.Ctx).Info("- image-uri annotation not specified for path in remote filesystem")
			}
		} else {
			image = container.Image
		}
<<<<<<< HEAD

		log.G(h.Ctx).Debug("-- Appending all commands together...")
		singularity_command := append(commstr1, envs...)
		singularity_command = append(singularity_command, mounts...)
		singularity_command = append(singularity_command, image)
		singularity_command = append(singularity_command, container.Command...)
		singularity_command = append(singularity_command, container.Args...)

		singularity_command_pod = append(singularity_command_pod, SingularityCommand{command: singularity_command, containerName: container.Name})
	}

	path, err := produceSLURMScript(h.Ctx, h.Config, string(data.Pod.UID), filesPath, metadata, singularity_command_pod)
	if err != nil {
		statusCode = http.StatusInternalServerError
		h.handleError(w, statusCode, err)
		os.RemoveAll(filesPath)
		return
	}
	out, err := SLURMBatchSubmit(h.Ctx, h.Config, path)
	if err != nil {
		statusCode = http.StatusInternalServerError
		h.handleError(w, statusCode, err)
		os.RemoveAll(filesPath)
		return
	}
	log.G(h.Ctx).Info(out)
	jid, err := handleJID(h.Ctx, data.Pod, h.JIDs, out, filesPath)
	if err != nil {
		statusCode = http.StatusInternalServerError
		h.handleError(w, statusCode, err)
		os.RemoveAll(filesPath)
		err = deleteContainer(h.Ctx, h.Config, string(data.Pod.UID), h.JIDs, filesPath)
=======
		log.G(h.Ctx).Info(out)
		err = handleJidAndPodUid(h.Ctx, data.Pod, h.JIDs, out, filesPath)
>>>>>>> 6acde8df
		if err != nil {
			log.G(h.Ctx).Error(err)
		}
		return
	}

	returnedJID = CreateStruct{PodUID: string(data.Pod.UID), PodJID: jid}

	returnedJIDBytes, err = json.Marshal(returnedJID)
	if err != nil {
		statusCode = http.StatusInternalServerError
		h.handleError(w, statusCode, err)
		return
	}

	w.WriteHeader(statusCode)

	if statusCode != http.StatusOK {
		w.Write([]byte("Some errors occurred while creating containers. Check Slurm Sidecar's logs"))
	} else {
		w.Write(returnedJIDBytes)
	}
}<|MERGE_RESOLUTION|>--- conflicted
+++ resolved
@@ -36,14 +36,15 @@
 		return
 	}
 
-<<<<<<< HEAD
-	containers := data.Pod.Spec.Containers
+	containers := data.Pod.Spec.InitContainers
+	containers = append(containers, data.Pod.Spec.Containers...)
 	metadata := data.Pod.ObjectMeta
 	filesPath := h.Config.DataRootFolder + data.Pod.Namespace + "-" + string(data.Pod.UID)
 
 	var singularity_command_pod []SingularityCommand
+	var resourceLimits ResourceLimits
 
-	for _, container := range containers {
+	for i, container := range containers {
 		log.G(h.Ctx).Info("- Beginning script generation for container " + container.Name)
 		singularityPrefix := SlurmConfigInst.SingularityPrefix
 		if singularityAnnotation, ok := metadata.Annotations["slurm-job.vk.io/singularity-commands"]; ok {
@@ -64,143 +65,78 @@
 
 		envs := prepareEnvs(h.Ctx, container)
 		image := ""
+
+		CPULimit, _ := container.Resources.Limits.Cpu().AsInt64()
+		MemoryLimit, _ := container.Resources.Limits.Memory().AsInt64()
+		if CPULimit == 0 {
+			log.G(h.Ctx).Warning(errors.New("Max CPU resource not set for " + container.Name + ". Only 1 CPU will be used"))
+			resourceLimits.CPU += 1
+		} else {
+			resourceLimits.CPU += CPULimit
+		}
+		if MemoryLimit == 0 {
+			log.G(h.Ctx).Warning(errors.New("Max Memory resource not set for " + container.Name + ". Only 1MB will be used"))
+			resourceLimits.Memory += 1024 * 1024
+		} else {
+			resourceLimits.Memory += MemoryLimit
+		}
+
 		mounts, err := prepareMounts(h.Ctx, h.Config, data, container, filesPath)
 		log.G(h.Ctx).Debug(mounts)
-=======
-	for _, data := range req {
-		containers := data.Pod.Spec.InitContainers
-		containers = append(containers, data.Pod.Spec.Containers...)
-		metadata := data.Pod.ObjectMeta
-		filesPath := h.Config.DataRootFolder + data.Pod.Namespace + "-" + string(data.Pod.UID)
-
-		var singularity_command_pod []SingularityCommand
-		var resourceLimits ResourceLimits
-
-		for i, container := range containers {
-			log.G(h.Ctx).Info("- Beginning script generation for container " + container.Name)
-			singularityPrefix := commonIL.InterLinkConfigInst.SingularityPrefix
-			if singularityAnnotation, ok := metadata.Annotations["slurm-job.vk.io/singularity-commands"]; ok {
-				singularityPrefix += " " + singularityAnnotation
-			}
-
-			singularityMounts := ""
-			if singMounts, ok := metadata.Annotations["slurm-job.vk.io/singularity-mounts"]; ok {
-				singularityMounts = singMounts
-			}
-
-			singularityOptions := ""
-			if singOpts, ok := metadata.Annotations["slurm-job.vk.io/singularity-options"]; ok {
-				singularityOptions = singOpts
-			}
-
-			commstr1 := []string{"singularity", "exec", "--containall", "--nv", singularityMounts, singularityOptions}
-
-			envs := prepareEnvs(h.Ctx, container)
-			image := ""
-
-			CPULimit, _ := container.Resources.Limits.Cpu().AsInt64()
-			MemoryLimit, _ := container.Resources.Limits.Memory().AsInt64()
-			if CPULimit == 0 {
-				log.G(h.Ctx).Warning(errors.New("Max CPU resource not set for " + container.Name + ". Only 1 CPU will be used"))
-				resourceLimits.CPU += 1
-			} else {
-				resourceLimits.CPU += CPULimit
-			}
-			if MemoryLimit == 0 {
-				log.G(h.Ctx).Warning(errors.New("Max Memory resource not set for " + container.Name + ". Only 1MB will be used"))
-				resourceLimits.Memory += 1024 * 1024
-			} else {
-				resourceLimits.Memory += MemoryLimit
-			}
-
-			mounts, err := prepareMounts(h.Ctx, h.Config, req, container, filesPath)
-			log.G(h.Ctx).Debug(mounts)
-			if err != nil {
-				statusCode = http.StatusInternalServerError
-				w.WriteHeader(statusCode)
-				w.Write([]byte("Error prepairing mounts. Check Slurm Sidecar's logs"))
-				log.G(h.Ctx).Error(err)
-				os.RemoveAll(filesPath)
-				return
-			}
-
-			image = container.Image
-			if image_uri, ok := metadata.Annotations["slurm-job.vk.io/image-root"]; ok {
-				image = image_uri + container.Image
-			} else {
-				log.G(h.Ctx).Info("- image-uri annotation not specified for path in remote filesystem")
-			}
-
-			log.G(h.Ctx).Debug("-- Appending all commands together...")
-			singularity_command := append(commstr1, envs...)
-			singularity_command = append(singularity_command, mounts)
-			singularity_command = append(singularity_command, image)
-
-			isInit := false
-
-			if i < len(data.Pod.Spec.InitContainers) {
-				isInit = true
-			}
-
-			singularity_command_pod = append(singularity_command_pod, SingularityCommand{singularityCommand: singularity_command, containerName: container.Name, containerArgs: container.Args, containerCommand: container.Command, isInitContainer: isInit})
-		}
-
-		path, err := produceSLURMScript(h.Ctx, h.Config, string(data.Pod.UID), filesPath, metadata, singularity_command_pod, resourceLimits)
->>>>>>> 6acde8df
 		if err != nil {
 			statusCode = http.StatusInternalServerError
-			h.handleError(w, statusCode, err)
+			w.WriteHeader(statusCode)
+			w.Write([]byte("Error prepairing mounts. Check Slurm Sidecar's logs"))
+			log.G(h.Ctx).Error(err)
 			os.RemoveAll(filesPath)
 			return
 		}
 
 		image = container.Image
-		if strings.HasPrefix(container.Image, "/") {
-			if image_uri, ok := metadata.Annotations["slurm-job.vk.io/image-root"]; ok {
-				image = image_uri + container.Image
-			} else {
-				log.G(h.Ctx).Info("- image-uri annotation not specified for path in remote filesystem")
-			}
+		if image_uri, ok := metadata.Annotations["slurm-job.vk.io/image-root"]; ok {
+			image = image_uri + container.Image
 		} else {
-			image = container.Image
+			log.G(h.Ctx).Info("- image-uri annotation not specified for path in remote filesystem")
 		}
-<<<<<<< HEAD
 
 		log.G(h.Ctx).Debug("-- Appending all commands together...")
 		singularity_command := append(commstr1, envs...)
-		singularity_command = append(singularity_command, mounts...)
+		singularity_command = append(singularity_command, mounts)
 		singularity_command = append(singularity_command, image)
-		singularity_command = append(singularity_command, container.Command...)
-		singularity_command = append(singularity_command, container.Args...)
 
-		singularity_command_pod = append(singularity_command_pod, SingularityCommand{command: singularity_command, containerName: container.Name})
+		isInit := false
+
+		if i < len(data.Pod.Spec.InitContainers) {
+			isInit = true
+		}
+
+		singularity_command_pod = append(singularity_command_pod, SingularityCommand{singularityCommand: singularity_command, containerName: container.Name, containerArgs: container.Args, containerCommand: container.Command, isInitContainer: isInit})
 	}
 
-	path, err := produceSLURMScript(h.Ctx, h.Config, string(data.Pod.UID), filesPath, metadata, singularity_command_pod)
+	path, err := produceSLURMScript(h.Ctx, h.Config, string(data.Pod.UID), filesPath, metadata, singularity_command_pod, resourceLimits)
 	if err != nil {
-		statusCode = http.StatusInternalServerError
-		h.handleError(w, statusCode, err)
+		log.G(h.Ctx).Error(err)
 		os.RemoveAll(filesPath)
 		return
 	}
 	out, err := SLURMBatchSubmit(h.Ctx, h.Config, path)
 	if err != nil {
 		statusCode = http.StatusInternalServerError
-		h.handleError(w, statusCode, err)
+		w.WriteHeader(statusCode)
+		w.Write([]byte("Error submitting Slurm script. Check Slurm Sidecar's logs"))
+		log.G(h.Ctx).Error(err)
 		os.RemoveAll(filesPath)
 		return
 	}
 	log.G(h.Ctx).Info(out)
-	jid, err := handleJID(h.Ctx, data.Pod, h.JIDs, out, filesPath)
+	jid, err := handleJidAndPodUid(h.Ctx, data.Pod, h.JIDs, out, filesPath)
 	if err != nil {
 		statusCode = http.StatusInternalServerError
-		h.handleError(w, statusCode, err)
+		w.WriteHeader(statusCode)
+		w.Write([]byte("Error handling JID. Check Slurm Sidecar's logs"))
+		log.G(h.Ctx).Error(err)
 		os.RemoveAll(filesPath)
 		err = deleteContainer(h.Ctx, h.Config, string(data.Pod.UID), h.JIDs, filesPath)
-=======
-		log.G(h.Ctx).Info(out)
-		err = handleJidAndPodUid(h.Ctx, data.Pod, h.JIDs, out, filesPath)
->>>>>>> 6acde8df
 		if err != nil {
 			log.G(h.Ctx).Error(err)
 		}
